--- conflicted
+++ resolved
@@ -230,8 +230,6 @@
   border-bottom: 3px solid #db5151;
 }
 
-<<<<<<< HEAD
-
 .about-title {
   padding-bottom: 10px;
   max-width: 1200px;
@@ -275,8 +273,6 @@
   /*margin-bottom: 50px;*/
 }
 
-=======
->>>>>>> d0b71296
 /* Styles for computers */
 @media screen and (min-width: 601px){
   .title{
