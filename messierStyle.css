html {
  height: 100%;
}

body {
  height: 100%;
  line-height: 1.6;
  color: #333;
  font-size: 18px;
  padding: 0 10px;
  font-style: sans-serif;
  background-color: #fffff0;
}

.title {
  margin: 0 auto 20px;
  border-bottom: 3px solid #333;
  width: 90%;
  max-width: 1200px;
  text-align: center;
  position: relative;
}

.title h1 {
  text-align: center;
}

.top_container {
    max-width: 640px;
    &__image {
        width: 30%;
        margin: 30px 30px 30px 0;
        float: left;
    }
    &__title {
        display: inline;
    &__text {
        display: inline;
        }
    }
}

.links-box-full {
  display: none;
  position: absolute;
  top: 10px;
  right: 0px;
  text-align: right;
}

.links-box a {
  display: block;
  font-size: 16px;
  font-weight: bold;

  color: #333;
  text-decoration: none;
<<<<<<< HEAD
  border-left: 3px solid #db5151;
  
  line-height: 1;
  margin: 2px 0;
  padding-left: 2px;
=======
>>>>>>> 2a0ec66c
}

.links-box a:hover {
  /*text-decoration: underline;*/
  border-bottom: 3px solid #db5151;
  /*text-decoration-color: #db5151;*/
}

.links-box-mobile {
  height: 50px;
  margin: 0 auto 0px;
  text-align: center;
  width: 90%;
  max-width: 200px;
}

.links-box-mobile a {
  display: inline-block;
  font-size: 24px;
}

.links-box-mobile a:first-child {
  float: left;
}

.links-box-mobile a:last-child {
  float: right;
}

.rank-box {
  /*background-color: red;*/
  overflow: auto;
  position: relative;
}

.separator {
  text-align: center;
  font-weight: bold;
}

.messier_container {
  cursor: pointer;
  /*background-color: blue;*/
}

.messier_image_cont{
  position: relative;
  overflow: hidden;
  border-radius: 15px;
  /*background-color: green;*/
}

.loading {
  position: absolute;
  top: calc(50% - 10px);
  line-height: 20px;
  text-align: center;
  width: 100%;
}

.messier_image {
  overflow: hidden;
  position:  absolute;
  top: 0;
  left: 0;
  bottom: 0;
  right: 0;

  width: 100%;
  height: 100%;
}

.messier_image_cont:before {
  content: "";
  display: block;
  padding-top: 100%;
}

.messier_label {
  text-align: center;
  border-bottom-left-radius: 15px;
}

/* Styles for Phones */
.title h1 {
  font-size: 25px;
  height: 10%;
  margin: 0;
}

.messier_container {
  width: 75%;

  margin: 5% auto;
  position: relative;
}

.obj_1 {
  margin-top: 0;
  margin-bottom: 5%;
}

.obj_2 {
  margin-top: 0;
}

.messier_image_cont{
  width: 100%;
  max-width: 450px;
  margin: 0% auto;
}

.messier_label {
  position: absolute;
  font-size: 20px;
  background-color: black;
  color: white;

  padding: 2px 8px;

  opacity: .8;
  bottom: 0;
}

.about-button {
  display: inline-block;
}

.credits {
  position: relative;
  text-align: center; 
  width: 92%;
  margin: 0 auto;

  font-size: 0;
}

.credit {
  width: 100%;
  display: block;
  text-align: center;

  margin: 5px 0;
}

.about-link {
  float: left;
}

.results-link {
  float: right;
}

.credit-button {
  box-sizing: border-box;

  background-color: #333;
  border-top: 3px solid #333;
  border-bottom: 3px solid #333;
  border-radius: 4px;


  cursor: pointer;

  font-size: 20px;
  padding: 0px 5px;
  color: white;
  font-style: bold;
  text-decoration: none;
}

.credit-button:hover { 
  border-bottom: 3px solid #db5151;
}

.about-title {
  padding-bottom: 10px;
  max-width: 1200px;
  width: 90%;
  position: relative;
}

.about-title a {
  position: absolute;
  right: 0px;
  top: 10px;
  font-size: 18px
}

.about-page-body {
  margin: 30px auto;
  /*max-width: 80%;*/
  width: 90%;
  max-width: 1200px;
  line-height: 1.3;
  text-align: justify;
}

.about-credit {
  display: inline-block;
}

.about-credit a {
  font-size: 18px;
}

.about-page-body h2 {
  text-decoration: underline;
}

.about-page-body img {
  float: right;
  width: 300px;
  margin-left: 15px;
  /*margin-top: -50px;*/
  /*margin-bottom: 50px;*/
}

/* Styles for computers */
@media screen and (min-width: 601px){
  .title{
    margin-bottom: 20px;
  }

  .links-box-full {
    display: block;
  }

  .links-box-mobile {
    display: none;
  }

  .rank-box {
    position: relative;
    margin: 0 auto;

    max-width: 800px;
    /*height: 350px;*/
  }

  .messier_container {
    /*position: absolute;*/
    top: 0px;
    /*height: 400px;*/
    width: 45%;
    max-width: 370px;
    margin-bottom: 0;
  }

  .obj_1 {
    /*left: 0px;*/
    float: left;
  }

  .obj_2 { 
    /*right: 0px;*/
    float: right;
  }

  .messier_image_cont{
    width: 99%;
    margin: 0px auto;
    margin-bottom: 15px;
  }

  .messier_label {
    font-size: 30px;
    position: static;

    background-color: inherit;
    color: inherit;
    opacity: 1;
  }

  .credits {
    max-width: 600px;
  }

  .credit {
    width: 33%;
    font-size: 20px;
    display: inline-block;
  }
}

/*@media screen and (min-width: 701px){
  .rank-box {
    height: 400px;
  }
}

@media screen and (min-width: 801px){
  .rank-box {
    height: 450px;
  }
}
*/
@media screen and (max-width: 600px) and (max-height: 800px) {
  .title h1 {
    font-size: 20px;
    height: auto;
  }

  .messier_container {
    width: 70%;
  }

  .messier_label {
    font-size: 16px;
  }
}

.about-title {
  padding-bottom: 10px;
  max-width: 1200px;
  width: 90%;
  position: relative;
}

.about-title a {
  position: absolute;
  left: 0px;
  top: 0;
}

.about-page-body {
  margin: 30px auto;
  /*max-width: 80%;*/
  width: 90%;
  max-width: 1200px;
  line-height: 1.3;
  text-align: justify;
}

.about-credit {
  display: inline-block;
}

.about-credit a {
  font-size: 18px;
}

.about-page-body h2 {
  text-decoration: underline;
}

.about-page-body img {
  float: right;
  width: 300px;
  margin-left: 15px;
  /*margin-top: -50px;*/
  /*margin-bottom: 50px;*/
}

@media screen and (max-width: 600px){
  .about-page-body img {
    margin-top: 0;
  }
}

@media screen and (max-width: 550px) {
  .about-page-body img {
    float: none;
    margin: 0 auto 10px;
    display: block;
  }
}<|MERGE_RESOLUTION|>--- conflicted
+++ resolved
@@ -55,14 +55,11 @@
 
   color: #333;
   text-decoration: none;
-<<<<<<< HEAD
   border-left: 3px solid #db5151;
   
   line-height: 1;
   margin: 2px 0;
   padding-left: 2px;
-=======
->>>>>>> 2a0ec66c
 }
 
 .links-box a:hover {
